--- conflicted
+++ resolved
@@ -88,22 +88,9 @@
 
 (deftest will-convert-to-keyword
   (let [schema (utils/compile-schema "bad-resolver-enum.edn"
-<<<<<<< HEAD
                                      {:query/current-status (constantly "good")})]
     (is (= {:data {:current_status :good}})
         (utils/execute schema "{ current_status }"))))
-=======
-                                     {:query/current-status (constantly "ok")})
-        result (utils/execute schema "{ current_status }")]
-    (is (= {:data {:current_status nil}
-            :errors [{:enum-values #{:bad
-                                     :good}
-                      :locations [{:column 0
-                                   :line 1}]
-                      :message "Field resolver for an enum type must return a keyword."
-                      :query-path [:current_status]
-                      :resolved-value "ok"}]}
-           result))))
 
 (deftest deprecated-enum-values
   (let [schema (utils/compile-schema "deprecated-enums-schema.edn" {})]
@@ -138,5 +125,4 @@
                                   name description isDeprecated deprecationReason
                                 }
                               }
-                           }")))))
->>>>>>> a8eef047
+                           }")))))