; Copyright (c) 2019-present Walmart, Inc.
;
; Licensed under the Apache License, Version 2.0 (the "License")
; you may not use this file except in compliance with the License.
; You may obtain a copy of the License at
;
;     http://www.apache.org/licenses/LICENSE-2.0
;
; Unless required by applicable law or agreed to in writing, software
; distributed under the License is distributed on an "AS IS" BASIS,
; WITHOUT WARRANTIES OR CONDITIONS OF ANY KIND, either express or implied.
; See the License for the specific language governing permissions and
; limitations under the License.

(ns com.walmartlabs.lacinia.scalar-tests
  (:require
    [clojure.test :refer :all]
    [com.walmartlabs.lacinia.schema :as schema]
    [com.walmartlabs.test-utils :as utils]))

;; Although a lot of this testing could be "easier" by directly invoking the functions
;; exposed by schema/default-scalar-transformers, I prefer to verify that all the other machinery
;; around scalar parse/serialize is working.

(def ^:private ^:dynamic *data*)

(def ^:private output-schema
  (schema/compile {:objects
                   {:Scalars
                    {:fields {:id {:type :ID}
                              :string {:type :String}
                              :int {:type :Int}
                              :float {:type :Float}
                              :boolean {:type :Boolean}}}}

                   :queries
                   {:scalars {:type :Scalars
                              :resolve (fn [_ _ _] *data*)}}}))

(def ^:private id-schema
  (schema/compile {:queries
                   {:convert {:type :ID
                              :args {:value {:type :ID}}
                              :resolve (fn [_ args _]
                                         (:value args))}}}))
(deftest numeric-id-parsed-to-string
  (is (= {:data {:convert "232"}}
         (utils/execute id-schema "{ convert(value: 232) }"))))

(deftest string-id-passed-through-unchanged
  (is (= {:data {:convert "r2d2"}}
         (utils/execute id-schema "{ convert(value: \"r2d2\") }"))))

(deftest non-numeric-id-is-failure
<<<<<<< HEAD
  (is (= {:errors [{:extensions {:argument :Query/convert.value
                                 :field :Query/convert
=======
  (is (= {:errors [{:extensions {:argument :__Queries/convert.value
                                 :field-name :__Queries/convert
>>>>>>> ed6e6ad6
                                 :type-name :ID
                                 :value 3.41}
                    :locations [{:column 3
                                 :line 1}]
                    :message "Exception applying arguments to field `convert': For argument `value', unable to convert 3.41 to scalar type `ID'."}]}
         (utils/execute id-schema "{ convert(value: 3.41) }"))))

(deftest raw-id-must-be-string
  (binding [*data* {:id 2.0}]
    (is (= {:data {:scalars {:id nil}}
            :errors [{:extensions {:type-name :ID
                                   :value "2.0"}
                      :locations [{:column 13
                                   :line 1}]
                      :message "Unable to serialize 2.0 as type `ID'."
                      :path [:scalars
                             :id]}]}
           (utils/execute output-schema
                          "{ scalars { id } }")))))

(def ^:private int-schema
  (schema/compile {:queries
                   {:convert {:type :Int
                              :args {:value {:type :Int}}
                              :resolve (fn [_ args _]
                                         (:value args))}}}))
(deftest int-parse-only-numbers
<<<<<<< HEAD
  (is (= {:errors [{:extensions {:argument :Query/convert.value
                                 :field :Query/convert
=======
  (is (= {:errors [{:extensions {:argument :__Queries/convert.value
                                 :field-name :__Queries/convert
>>>>>>> ed6e6ad6
                                 :type-name :Int
                                 :value 98.6}
                    :locations [{:column 3
                                 :line 1}]
                    :message "Exception applying arguments to field `convert': For argument `value', unable to convert 98.6 to scalar type `Int'."}]}
         (utils/execute int-schema "{ convert(value: 98.6) }"))))

(deftest int-parse-in-range
  (doseq [v [Integer/MIN_VALUE Integer/MAX_VALUE 0]]
    (is (= {:data {:convert v}}
           (utils/execute int-schema (str "{ convert(value: " v ") }"))))))

(deftest int-too-small
<<<<<<< HEAD
  (is (= {:errors [{:extensions {:argument :Query/convert.value
                                 :field :Query/convert
=======
  (is (= {:errors [{:extensions {:argument :__Queries/convert.value
                                 :field-name :__Queries/convert
>>>>>>> ed6e6ad6
                                 :type-name :Int
                                 :value "-2147483649"}
                    :locations [{:column 3
                                 :line 1}]
                    :message "Exception applying arguments to field `convert': For argument `value', scalar value is not parsable as type `Int': Int value outside of allowed 32 bit integer range."}]}
         (utils/execute int-schema "{ convert(value: -2147483649) }"))))

(deftest int-too-large
<<<<<<< HEAD
  (is (= {:errors [{:extensions {:argument :Query/convert.value
                                 :field :Query/convert
=======
  (is (= {:errors [{:extensions {:argument :__Queries/convert.value
                                 :field-name :__Queries/convert
>>>>>>> ed6e6ad6
                                 :type-name :Int
                                 :value "2147483648"}
                    :locations [{:column 3
                                 :line 1}]
                    :message "Exception applying arguments to field `convert': For argument `value', scalar value is not parsable as type `Int': Int value outside of allowed 32 bit integer range."}]}
         (utils/execute int-schema "{ convert(value: 2147483648) }"))))

(deftest int-serialize-ok
  (doseq [v [Integer/MIN_VALUE Integer/MAX_VALUE 0
             (double Integer/MIN_VALUE) (double Integer/MAX_VALUE) 0.0]]
    (binding [*data* {:int v}]
      (is (= {:data {:scalars {:int (long v)}}}
             (utils/execute output-schema "{ scalars { int } }"))))))

(deftest int-serialize-non-numeric
  (binding [*data* {:int "not a number"}]
    (is (= {:data {:scalars {:int nil}}
            :errors [{:extensions {:type-name :Int
                                   :value "\"not a number\""}
                      :locations [{:column 13
                                   :line 1}]
                      :message "Unable to serialize \"not a number\" as type `Int'."
                      :path [:scalars
                             :int]}]}
           (utils/execute output-schema "{ scalars { int }}")))))

(deftest int-serialize-out-of-range
  (doseq [v [-2147483649 -2147483649.0 2147483648 2147483648.0]]
    (binding [*data* {:int v}]
      (is (= {:data {:scalars {:int nil}}
              :errors [{:extensions {:type-name :Int
                                     :value (str v)}
                        :locations [{:column 13
                                     :line 1}]
                        :message "Coercion error serializing value: Int value outside of allowed 32 bit integer range."
                        :path [:scalars
                               :int]}]}
             (utils/execute output-schema "{ scalars { int }}"))))))

(deftest int-serialize-non-whole-number
  (binding [*data* {:int 98.6}]
    (is (= {:data {:scalars {:int nil}}
            :errors [{:extensions {:type-name :Int
                                   :value "98.6"}
                      :locations [{:column 13
                                   :line 1}]
                      :message "Unable to serialize 98.6 as type `Int'."
                      :path [:scalars
                             :int]}]}
           (utils/execute output-schema "{ scalars { int }}")))))

(deftest float-serialize
  (binding [*data* {:float 98.6}]
    (is (= {:data {:scalars {:float 98.6}}}
           (utils/execute output-schema "{ scalars { float }}")))))

(deftest float-serialize-int
  (binding [*data* {:float 42}]
    (is (= {:data {:scalars {:float 42.0}}}
           (utils/execute output-schema "{ scalars { float }}")))))

(deftest float-serialize-numeric-string
  (binding [*data* {:float "98.6"}]
    (is (= {:data {:scalars {:float 98.6}}}
           (utils/execute output-schema "{ scalars { float }}")))))

(deftest float-serialize-non-numeric-string-fails
  (binding [*data* {:float "nope"}]
    (is (= {:data {:scalars {:float nil}}
            :errors [{:extensions {:type-name :Float
                                   :value "\"nope\""}
                      :locations [{:column 13
                                   :line 1}]
                      :message "Unable to serialize \"nope\" as type `Float'."
                      :path [:scalars
                             :float]}]}
           (utils/execute output-schema "{ scalars { float }}")))))

(def ^:private float-schema
  (schema/compile {:queries
                   {:convert {:type :Float
                              :args {:value {:type :Float}}
                              :resolve (fn [_ args _]
                                         (:value args))}}}))

(deftest float-parse
  (is (= {:data {:convert 123.456}}
         (utils/execute float-schema "{ convert(value: 123.456) }"))))

(deftest float-parse-int
  (is (= {:data {:convert 42.0}}
         (utils/execute float-schema "{ convert(value: 42) }"))))

(def ^:private string-schema
  (schema/compile {:queries
                   {:convert {:type :String
                              :args {:value {:type :String}}
                              :resolve (fn [_ args _]
                                         (:value args))}}}))

(deftest string-parse-only-string
<<<<<<< HEAD
  (is (= {:errors [{:extensions {:argument :Query/convert.value
                                 :field :Query/convert
=======
  (is (= {:errors [{:extensions {:argument :__Queries/convert.value
                                 :field-name :__Queries/convert
>>>>>>> ed6e6ad6
                                 :type-name :String
                                 :value 98.6}
                    :locations [{:column 3
                                 :line 1}]
                    :message "Exception applying arguments to field `convert': For argument `value', unable to convert 98.6 to scalar type `String'."}]}
         (utils/execute string-schema "{ convert(value: 98.6) }"))))


(def ^:private boolean-schema
  (schema/compile {:queries
                   {:convert {:type :Boolean
                              :args {:value {:type :Boolean}}
                              :resolve (fn [_ args _]
                                         (:value args))}}}))

(deftest boolean-parse
  (is (= {:data {:convert true}}
         (utils/execute boolean-schema "{ convert(value: true) }"))))

(deftest boolean-parse-only-boolean
<<<<<<< HEAD
  (is (= {:errors [{:extensions {:argument :Query/convert.value
                                 :field :Query/convert
=======
  (is (= {:errors [{:extensions {:argument :__Queries/convert.value
                                 :field-name :__Queries/convert
>>>>>>> ed6e6ad6
                                 :type-name :Boolean
                                 :value "sure"}
                    :locations [{:column 3
                                 :line 1}]
                    :message "Exception applying arguments to field `convert': For argument `value', unable to convert \"sure\" to scalar type `Boolean'."}]}
         (utils/execute boolean-schema "{ convert(value: \"sure\") }"))))<|MERGE_RESOLUTION|>--- conflicted
+++ resolved
@@ -52,13 +52,8 @@
          (utils/execute id-schema "{ convert(value: \"r2d2\") }"))))
 
 (deftest non-numeric-id-is-failure
-<<<<<<< HEAD
-  (is (= {:errors [{:extensions {:argument :Query/convert.value
-                                 :field :Query/convert
-=======
-  (is (= {:errors [{:extensions {:argument :__Queries/convert.value
-                                 :field-name :__Queries/convert
->>>>>>> ed6e6ad6
+  (is (= {:errors [{:extensions {:argument :Query/convert.value
+                                 :field-name :Query/convert
                                  :type-name :ID
                                  :value 3.41}
                     :locations [{:column 3
@@ -86,13 +81,8 @@
                               :resolve (fn [_ args _]
                                          (:value args))}}}))
 (deftest int-parse-only-numbers
-<<<<<<< HEAD
-  (is (= {:errors [{:extensions {:argument :Query/convert.value
-                                 :field :Query/convert
-=======
-  (is (= {:errors [{:extensions {:argument :__Queries/convert.value
-                                 :field-name :__Queries/convert
->>>>>>> ed6e6ad6
+  (is (= {:errors [{:extensions {:argument :Query/convert.value
+                                 :field-name :Query/convert
                                  :type-name :Int
                                  :value 98.6}
                     :locations [{:column 3
@@ -106,13 +96,8 @@
            (utils/execute int-schema (str "{ convert(value: " v ") }"))))))
 
 (deftest int-too-small
-<<<<<<< HEAD
-  (is (= {:errors [{:extensions {:argument :Query/convert.value
-                                 :field :Query/convert
-=======
-  (is (= {:errors [{:extensions {:argument :__Queries/convert.value
-                                 :field-name :__Queries/convert
->>>>>>> ed6e6ad6
+  (is (= {:errors [{:extensions {:argument :Query/convert.value
+                                 :field-name :Query/convert
                                  :type-name :Int
                                  :value "-2147483649"}
                     :locations [{:column 3
@@ -121,13 +106,8 @@
          (utils/execute int-schema "{ convert(value: -2147483649) }"))))
 
 (deftest int-too-large
-<<<<<<< HEAD
-  (is (= {:errors [{:extensions {:argument :Query/convert.value
-                                 :field :Query/convert
-=======
-  (is (= {:errors [{:extensions {:argument :__Queries/convert.value
-                                 :field-name :__Queries/convert
->>>>>>> ed6e6ad6
+  (is (= {:errors [{:extensions {:argument :Query/convert.value
+                                 :field-name :Query/convert
                                  :type-name :Int
                                  :value "2147483648"}
                     :locations [{:column 3
@@ -229,13 +209,8 @@
                                          (:value args))}}}))
 
 (deftest string-parse-only-string
-<<<<<<< HEAD
-  (is (= {:errors [{:extensions {:argument :Query/convert.value
-                                 :field :Query/convert
-=======
-  (is (= {:errors [{:extensions {:argument :__Queries/convert.value
-                                 :field-name :__Queries/convert
->>>>>>> ed6e6ad6
+  (is (= {:errors [{:extensions {:argument :Query/convert.value
+                                 :field-name :Query/convert
                                  :type-name :String
                                  :value 98.6}
                     :locations [{:column 3
@@ -256,13 +231,8 @@
          (utils/execute boolean-schema "{ convert(value: true) }"))))
 
 (deftest boolean-parse-only-boolean
-<<<<<<< HEAD
-  (is (= {:errors [{:extensions {:argument :Query/convert.value
-                                 :field :Query/convert
-=======
-  (is (= {:errors [{:extensions {:argument :__Queries/convert.value
-                                 :field-name :__Queries/convert
->>>>>>> ed6e6ad6
+  (is (= {:errors [{:extensions {:argument :Query/convert.value
+                                 :field-name :Query/convert
                                  :type-name :Boolean
                                  :value "sure"}
                     :locations [{:column 3
