--- conflicted
+++ resolved
@@ -97,13 +97,8 @@
                                                            :name "Luke Skywalker"})}}})
               q1 "{ human(id: \"1003\") { id, name }}"
               q2 "{ events { lookup }}"]
-<<<<<<< HEAD
           (is (= {:errors [{:extensions {:argument :Query/human.id
-                                         :field :Query/human
-=======
-          (is (= {:errors [{:extensions {:argument :__Queries/human.id
-                                         :field-name :__Queries/human
->>>>>>> ed6e6ad6
+                                         :field-name :Query/human
                                          :type-name :EventId
                                          :value "1003"}
                             :locations [{:column 3
@@ -184,13 +179,8 @@
                                                            :name "Luke Skywalker"})}}})
               q1 "{ human(id: \"1003\") { id, name }}"
               q2 "{ events { lookup }}"]
-<<<<<<< HEAD
           (is (= {:errors [{:extensions {:argument :Query/human.id
-                                         :field :Query/human
-=======
-          (is (= {:errors [{:extensions {:argument :__Queries/human.id
-                                         :field-name :__Queries/human
->>>>>>> ed6e6ad6
+                                         :field-name :Query/human
                                          :type-name :EventId
                                          :value "1003"}
                             :locations [{:column 3
@@ -238,13 +228,8 @@
                     {:asOf "2017-04-05"}
                     nil))
         "should return parsed and serialized value")
-<<<<<<< HEAD
     (is (= {:errors [{:extensions {:argument :Query/today.asOf
-                                   :field :Query/today
-=======
-    (is (= {:errors [{:extensions {:argument :__Queries/today.asOf
-                                   :field-name :__Queries/today
->>>>>>> ed6e6ad6
+                                   :field-name :Query/today
                                    :type-name :Date
                                    :value "abc"}
                       :locations [{:column 31
@@ -305,13 +290,8 @@
                     {:between []}
                     nil))
         "should return empty list (:between can be an empty list) ")
-<<<<<<< HEAD
     (is (= {:errors [{:extensions {:argument :Query/sundays.between
-                                   :field :Query/sundays
-=======
-    (is (= {:errors [{:extensions {:argument :__Queries/sundays.between
-                                   :field-name :__Queries/sundays
->>>>>>> ed6e6ad6
+                                   :field-name :Query/sundays
                                    :variable-name :between}
                       :locations [{:column 31
                                    :line 2}]
@@ -322,13 +302,8 @@
                     {:between nil}
                     nil))
         "should return an error")
-<<<<<<< HEAD
     (is (= {:errors [{:extensions {:argument :Query/sundays.between
-                                   :field :Query/sundays
-=======
-    (is (= {:errors [{:extensions {:argument :__Queries/sundays.between
-                                   :field-name :__Queries/sundays
->>>>>>> ed6e6ad6
+                                   :field-name :Query/sundays
                                    :variable-name :between}
                       :locations [{:column 31
                                    :line 2}]
@@ -339,13 +314,8 @@
                     {:between [nil]}
                     nil))
         "should return an error")
-<<<<<<< HEAD
     (is (= {:errors [{:extensions {:argument :Query/sundays.between
-                                   :field :Query/sundays
-=======
-    (is (= {:errors [{:extensions {:argument :__Queries/sundays.between
-                                   :field-name :__Queries/sundays
->>>>>>> ed6e6ad6
+                                   :field-name :Query/sundays
                                    :variable-name :between}
                       :locations [{:column 31
                                    :line 2}]
@@ -356,13 +326,8 @@
                     {:between ["2017-03-01" nil]}
                     nil))
         "should return an error")
-<<<<<<< HEAD
     (is (= {:errors [{:extensions {:argument :Query/sundays.between
-                                   :field :Query/sundays
-=======
-    (is (= {:errors [{:extensions {:argument :__Queries/sundays.between
-                                   :field-name :__Queries/sundays
->>>>>>> ed6e6ad6
+                                   :field-name :Query/sundays
                                    :variable-name :between}
                       :locations [{:column 31
                                    :line 2}]
@@ -389,13 +354,8 @@
                       {:words [[["foo" "bar"]]]}
                       nil))
           "should return nested list")
-<<<<<<< HEAD
       (is (= {:errors [{:extensions {:argument :Query/shout.words
-                                     :field :Query/shout
-=======
-      (is (= {:errors [{:extensions {:argument :__Queries/shout.words
-                                     :field-name :__Queries/shout
->>>>>>> ed6e6ad6
+                                     :field-name :Query/shout
                                      :variable-name :words}
                         :locations [{:column 31
                                      :line 2}]
@@ -434,13 +394,8 @@
                       {:words [[[nil]]]}
                       nil))
           "should return an error")
-<<<<<<< HEAD
       (is (= {:errors [{:extensions {:argument :Query/shout.words
-                                     :field :Query/shout
-=======
-      (is (= {:errors [{:extensions {:argument :__Queries/shout.words
-                                     :field-name :__Queries/shout
->>>>>>> ed6e6ad6
+                                     :field-name :Query/shout
                                      :variable-name :words}
                         :locations [{:column 31
                                      :line 2}]
@@ -467,13 +422,8 @@
                                                     :args {:words {:type '(list (list (list (non-null :CustomType))))}}
                                                     :resolve (fn [ctx args v]
                                                                (:words args))}}})]
-<<<<<<< HEAD
       (is (= {:errors [{:extensions {:argument :Query/shout.words
-                                     :field :Query/shout
-=======
-      (is (= {:errors [{:extensions {:argument :__Queries/shout.words
-                                     :field-name :__Queries/shout
->>>>>>> ed6e6ad6
+                                     :field-name :Query/shout
                                      :variable-name :words}
                         :locations [{:column 31
                                      :line 2}]
@@ -484,13 +434,8 @@
                       {:words [[[nil]]]}
                       nil))
           "should return an error")
-<<<<<<< HEAD
       (is (= {:errors [{:extensions {:argument :Query/shout.words
-                                     :field :Query/shout
-=======
-      (is (= {:errors [{:extensions {:argument :__Queries/shout.words
-                                     :field-name :__Queries/shout
->>>>>>> ed6e6ad6
+                                     :field-name :Query/shout
                                      :variable-name :words}
                         :locations [{:column 31
                                      :line 2}]
@@ -569,13 +514,8 @@
       (is (= {:errors [{:locations [{:column 3
                                      :line 1}]
                         :message "Exception applying arguments to field `dupe': For argument `in', scalar value is not parsable as type `LimitedInt': Just don't like 5."
-<<<<<<< HEAD
                         :extensions {:argument :Query/dupe.in
-                                     :field :Query/dupe
-=======
-                        :extensions {:argument :__Queries/dupe.in
-                                     :field-name :__Queries/dupe
->>>>>>> ed6e6ad6
+                                     :field-name :Query/dupe
                                      :type-name :LimitedInt
                                      :value 5}}]}
              (execute schema
@@ -610,13 +550,8 @@
                                      {:queries/make-data (fn [_ args _]
                                                            args)
                                       :queries/bad-data (constantly {:value "not-a-number"})})]
-<<<<<<< HEAD
     (is (= {:errors [{:extensions {:argument :Query/make_data.value
-                                   :field :Query/make_data
-=======
-    (is (= {:errors [{:extensions {:argument :__Queries/make_data.value
-                                   :field-name :__Queries/make_data
->>>>>>> ed6e6ad6
+                                   :field-name :Query/make_data
                                    :type-name :Int
                                    :value "get real"}
                       :locations [{:column 3
