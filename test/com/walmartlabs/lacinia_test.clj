--- conflicted
+++ resolved
@@ -236,11 +236,7 @@
            (execute default-schema q {:someId han-id} nil)))
     (is (= {:errors [{:extensions {:argument :Query/human.id
                                    :variable-name :someId
-<<<<<<< HEAD
-                                   :field :Query/human}
-=======
-                                   :field-name :__Queries/human}
->>>>>>> ed6e6ad6
+                                   :field-name :Query/human}
                       :locations [{:column 14
                                    :line 2}]
                       :message "No value was provided for variable `someId', which is non-nullable."}]}
