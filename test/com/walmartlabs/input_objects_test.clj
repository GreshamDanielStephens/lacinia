--- conflicted
+++ resolved
@@ -36,13 +36,8 @@
     (is (= {:data {:create_game "nil"}}
            (execute schema "mutation { create_game }")))
 
-<<<<<<< HEAD
     (is (= {:errors [{:extensions {:argument :Mutation/create_game.game_data
-                                   :field :Mutation/create_game
-=======
-    (is (= {:errors [{:extensions {:argument :__Mutations/create_game.game_data
-                                   :field-name :__Mutations/create_game
->>>>>>> ed6e6ad6
+                                   :field-name :Mutation/create_game
                                    :missing-key :id
                                    :required-keys [:id]
                                    :schema-type :game_template}
@@ -53,13 +48,8 @@
 
     ;; TODO: Missing some needed context from above
 
-<<<<<<< HEAD
     (is (= {:errors [{:extensions {:argument :Mutation/create_game.game_data
-                                   :field :Mutation/create_game
-=======
-    (is (= {:errors [{:extensions {:argument :__Mutations/create_game.game_data
-                                   :field-name :__Mutations/create_game
->>>>>>> ed6e6ad6
+                                   :field-name :Mutation/create_game
                                    :missing-key :id
                                    :required-keys [:id]
                                    :schema-type :game_template}
@@ -98,13 +88,8 @@
            (execute schema
                     "{ search(filter: {terms: \"lego\", max_count: 5}) }")))
 
-<<<<<<< HEAD
     (is (= {:errors [{:extensions {:argument :Query/search.filter
-                                   :field :Query/search
-=======
-    (is (= {:errors [{:extensions {:argument :__Queries/search.filter
-                                   :field-name :__Queries/search
->>>>>>> ed6e6ad6
+                                   :field-name :Query/search
                                    :schema-type :Filter}
                       :locations [{:column 3
                                    :line 1}]
@@ -112,12 +97,7 @@
            (execute schema
                     "{ search(filter: {term: \"lego\", max_count: 5}) }")))
 
-<<<<<<< HEAD
     (is (= {:errors [{:extensions {:argument :Query/search.filter
-                                   :field :Query/search
-=======
-    (is (= {:errors [{:extensions {:argument :__Queries/search.filter
->>>>>>> ed6e6ad6
                                    :field-name :term
                                    :input-object-fields [:max_count
                                                          :terms]
