## 0.25.0 -- UNRELEASED

Enum validation has changed: field resolvers may now return
a keyword, symbol, or string.
Internally, the value is converted to a keyword before being added
to the response map.

However, field resolvers that return an invalid value for an enum field
results in a thrown exception: previously, this was handled as
a field error.

It is now possible to mark fields (including operations) and enum values
as deprecated.

<<<<<<< HEAD
[Closed Issues](https://github.com/walmartlabs/lacinia/milestone/13?closed=1)

=======
Compiled schemas now print and pretty-print as `#CompiledSchema<>`.
>>>>>>> 524d4a5d

## 0.24.0 -- 30 Jan 2018

Added the FieldResolver protocol that allows a Clojure record, such as a
[Component](https://github.com/stuartsierra/component), to act as a field resolver.

Field resolvers for enum types are now required to return a keyword, and that
keyword must match one of the values defined for the enum.
Previously, Lacinia failed to peform any checks in this case, which could result
in invalid data present in the result map.

[Closed Issues](https://github.com/walmartlabs/lacinia/milestone/12?closed=1)

## 0.23.0 -- 5 Dec 2017

Added `com.walmartlabs.lacina.resolve/wrap-resolver-result` which makes it easier
to wrap an existing resolver function, but safely manipulate the resolved
value.

[Closed Issues](https://github.com/walmartlabs/lacinia/milestone/11?closed=1)

## 0.22.1 -- 27 Oct 2017

Fixes a bug that prevented operation names from working when a query
defined only a single operation.

[Closed Issues](https://github.com/walmartlabs/lacinia/milestone/10?closed=1)

## 0.22.0 -- 24 Oct 2017

Previously, the reserved words 'query', 'mutation', and 'subscription'
could not be used as the name of an operation, variable, field, etc.
The grammar and parser have been changed to allow this.

Lacinia has a new API for parsing a GraphQL schema as an alternative
to using Lacinia's EDN format.

[Closed Issues](https://github.com/walmartlabs/lacinia/milestone/9?closed=1)

## 0.21.0 -- 12 Sep 2017

Simplified a clojure.spec to prevent a potential runtime error
`Could not locate clojure/test/check/generators__init.class or clojure/test/check/generators.clj on classpath`.
This would occur when the :default-field-resolver option was specified, and org.clojure/test.check was
not on the classpath (it is a side-effect of having `com.walmartlabs.lacina/compile`
be always instrumented).

A number of small optimizations have been made, shaving a few milliseconds off selections
on very large lists.

## 0.20.0 -- 1 Aug 2017

Object fields and field arguments may now inherit their description from corresponding
fields and field arguments of an implemented interface.

There is now a mechanism to allow a ResolverResult callback to be invoked
in a application-provided executor or thread pool.

[Closed Issues](https://github.com/walmartlabs/lacinia/milestone/7?closed=1)

## 0.19.0 -- 11 Jul 2017

Lacinia now includes support for GraphQL subscriptions.

Lacinia no longer catches and reports exceptions inside field resolvers.

It is now possible for a field resolver to modify the application context
passed to all nested field resolvers (at any depth).

The :decorator option to `com.walmartlabs.lacinia.schema/compile` has been
removed. This is a feature, added in 0.17.0, that can be better implemented
in application code.

The callback provided to the
`com.walmartlabs.lacinia.resolve/on-deliver!` protocol method has
changed to only accept a single value.
Previously, the callback received a resolved value and an nilable error map.
This method is not intended for use in application code.

The `com.walmartlabs.lacinia.schema/compile` function is now *always* instrumented.
This means that non-conforming schemas will fail with a spec verification exception.

[Closed Issues](https://github.com/walmartlabs/lacinia/issues?q=is%3Aclosed+milestone%3A0.19.0)

## 0.18.0 -- 19 June 2017

`com.walmartlabs.lacinia.schema/tag-with-type` now uses metadata in the majority of cases
(as it did in 0.16.0), resorting to a wrapper type only when
the value is a Java object that doesn't support metadata.

Queries with repeated identical fields (same alias and arguments) will now be merged together
along with their subselections.

Fixed Selections API functions throwing a NullPointerException on Introspective meta fields.

Upgraded to `clojure-future-spec` 1.9.0-alpha17.

[Closed Issues](https://github.com/walmartlabs/lacinia/milestone/5?closed=1)

## 0.17.0 -- 22 May 2017

Lacinia now better implements the specification, in terms of parsing
and serializing scalars.

The default mapping from field name to field resolver has simplified;
it is now a direct mapping, without converting underscores to dashes.
The old behavior is still available via an option to
`com.walmartlabs.lacinia.schema/compile`.

The function `com.walmartlabs.lacinia.schema/tag-with-type` has changed; it
now returns a special wrapper value (rather than the same value with
different metadata). This is to allow resolved values that do not
support metadata, such as Java objects.

The related function `com.walmartlabs.lacinia.schema/type-tag` has been removed.

Please update your applications carefully.

`compile` now has a new option, `:decorator`.
The decorator is a callback applied to all non-default field resolvers.
The primary use case is to adapt the return value of a field resolver,
for example, from a core.async channel to a Lacinia ResolverResult.

New function: `com.walmartlabs.lacinia.parser/operations`: extracts
from a parsed query the type (mutation or query) and the set of
operations.

Several new *experimental* functions were added to `com.walmartlabs.lacinia.executor` to
expose details about the selections tree; these functions can be invoked
from a field resolver to preview what fields will be selected below
the field.

[Closed Issues](https://github.com/walmartlabs/lacinia/milestone/4)

## 0.16.0 -- 3 May 2017

The function `com.walmartlabs.lacinia.schema/as-conformer` is now public.

New function `com.walmartlabs.lacinia/execute-parsed-query-async`.

Lacinia can now, optionally, collect timing information about
field resolver functions. This information is returned in the
`:extensions :timings` key of the response.

[Closed Issues](https://github.com/walmartlabs/lacinia/milestone/3?closed=1)

## 0.15.0 -- 19 Apr 2017

Field resolvers can now operate synchronously or asynchronously.

This release fleshes out the Lacinia type system to be fully compliant with the
GraphQL type system.
Previously, there were significant limitations when combining `list` and `non-null` modifiers on types.

The internal representation of enum values has changed from String to Keyword.
You will now see a Keyword, not a String, supplied as the value of an enum-typed argument
or variable.
You may need to make small changes to your field resolvers.

[Closed Issues](https://github.com/walmartlabs/lacinia/milestone/2?closed=1)


## 0.14.0 -- 29 Mar 2017

This release adds some very small performance improvements.

Field resolver functions may now return sets (where the schema type is a list).
Previously this generated a runtime error.

There is a change to the signature of the
`com.walmartlabs.lacinia.executor/execute-query` function
that will not affect the majority of users.

We have removed an unused dependency on `org.clojure/tools.macro`.

And, of course, smaller fixes and improvements to the documentation.

[Closed Issues](https://github.com/walmartlabs/lacinia/milestone/1?closed=1)


## 0.13.0 -- 15 Mar 2017

Lucky 13 is our first publicly available version of Lacinia.
It is still alpha and still subject to change, however.<|MERGE_RESOLUTION|>--- conflicted
+++ resolved
@@ -12,12 +12,9 @@
 It is now possible to mark fields (including operations) and enum values
 as deprecated.
 
-<<<<<<< HEAD
+Compiled schemas now print and pretty-print as `#CompiledSchema<>`.
+
 [Closed Issues](https://github.com/walmartlabs/lacinia/milestone/13?closed=1)
-
-=======
-Compiled schemas now print and pretty-print as `#CompiledSchema<>`.
->>>>>>> 524d4a5d
 
 ## 0.24.0 -- 30 Jan 2018
 
