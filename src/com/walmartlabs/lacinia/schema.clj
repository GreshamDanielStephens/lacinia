(ns com.walmartlabs.lacinia.schema
  "Responsible for constructing and validating the GraphQL schema.

  GraphQL schema starts in a format easy to read and maintain as an EDN file.

  Compiling the schema performs a number of validations and reorganizations to
  make query execution faster and simpler, such as generating a flatter structure for the
  schema, and pre-computing many defaults."
  (:refer-clojure :exclude [compile])
  (:require
    [clojure.spec :as s]
    [com.walmartlabs.lacinia.introspection :as introspection]
    [com.walmartlabs.lacinia.constants :as constants]
    [com.walmartlabs.lacinia.internal-utils
     :refer [map-vals map-kvs filter-vals deep-merge q
<<<<<<< HEAD
             is-internal-type-name? sequential-or-set?
             combine-results]]
    [com.walmartlabs.lacinia.resolve :as resolve
     :refer [ResolverResult resolve-as]]
=======
             is-internal-type-name? sequential-or-set? as-keyword]]
    [com.walmartlabs.lacinia.resolve :refer [ResolverResult resolved-value resolve-errors resolve-as]]
>>>>>>> 2af804cb
    [clojure.string :as str])
  (:import
    (com.walmartlabs.lacinia.resolve ResolverResultImpl)))

;; When using Clojure 1.9 alpha, the dependency on clojure-future-spec can be excluded,
;; and this code will not trigger; any? will come out of clojure.core as normal.
(when (-> *clojure-version* :minor (< 9))
  (require '[clojure.future :refer [any?]]))

;;-------------------------------------------------------------------------------
;; ## Helpers

(s/check-asserts true)

(defn ^:private map-types
  "Maps the types of the schema that match the provided category, but leaves
   the rest unchanged."
  [schema category f]
  (reduce-kv (fn [s k v]
               (if (-> v :category (= category))
                 (assoc s k (f v))
                 s))
             schema
             schema))

(defn tag-with-type
  "Tags a value with a GraphQL type name, a keyword.
  The keyword should identify a specific concrete object
  (not an interface or union) in the relevent schema."
  [x type-name]
  ;; vary-meta will fail on nil, and sometimes a resolver will resolve
  ;; nil validly, and it will be auto-tagged.
  (when x
    (vary-meta x assoc ::graphql-type-name type-name)))

(defn type-tag
  "Returns the GraphQL type tag, previously set with [[tag-with-type]], or nil if the tag is not present."
  [x]
  (-> x meta ::graphql-type-name))

(defn type-map
  "Reduces a compiled schema to a list of categories and the names of types in that category, useful
  for exception reporting."
  [schema]
  (->> schema
       vals
       (group-by :category)
       (map-vals #(->> (map :type-name %)
                       (remove is-internal-type-name?)
                       sort
                       vec))
       ;; The above may remove entire categories, drop the keys when
       ;; all the values have been filtered out.
       (filter-vals seq)))

(defn ^:private conformer
  "Creates a conformer that returns
  :clojure.spec/invalid when the value fails
  to conform."
  [f]
  (s/conformer
    (fn [x]
      (try
        (when (some? x)
          (f x))
        (catch Exception _
          ::s/invalid)))))

(defn ^:private coerce-to-int
  [v]
  (cond
    (number? v) (.intValue ^Number v)
    (string? v) (Integer/parseInt v)
    :else (throw (ex-info (str "Invalid Int value: " v) {:value v}))))

(defn ^:private coerce-to-float
  [v]
  (cond
    (number? v) (double v)
    (string? v) (Double/parseDouble v)
    :else (throw (ex-info (str "Invalid Float value: " v) {:value v}))))

(def default-scalar-transformers
  {:String {:parse (conformer str)
            :serialize (conformer str)}
   :Float {:parse (conformer #(Double/parseDouble %))
           :serialize (conformer coerce-to-float)}
   :Int {:parse (conformer #(Integer/parseInt %))
         :serialize (conformer coerce-to-int)}
   :Boolean {:parse (conformer #(Boolean/parseBoolean %))
             :serialize (conformer #(Boolean/valueOf %))}
   :ID {:parse (conformer str)
        :serialize (conformer str)}})

(defn ^:private error
  ([message]
   (error message nil))
  ([message data]
   (merge {:message message} data)))

(defn ^:private named?
  "True if a string, symbol or keyword."
  [v]
  (or (string? v)
      (symbol? v)
      (keyword? v)))

;;-------------------------------------------------------------------------------
;; ## Validations

;; This can be expanded at some point
(s/def :type/type some?)
(s/def :type/resolve (s/or :type/resolve-keyword keyword?
                           :type/resolve-callback fn?))
(s/def :type/field (s/keys :opt-un [:type/description
                                    :type/resolve
                                    :type/args]
                           :req-un [:type/type]))
(s/def :type/fields (s/map-of keyword? :type/field))
(s/def :type/implements (s/coll-of keyword?))
(s/def :type/description string?)
;; Given that objects merge in the field definitions from their containing interfaces,
;; it is reasonable for ojects to only optionally define fields.
(s/def :type/object (s/keys :opt-un [:type/fields
                                     :type/implements
                                     :type/description]))
(s/def :type/interface (s/keys :opt-un [:type/description
                                        :type/fields]))
;; A list of keyword identifying objects that are part of a union.
(s/def :type/members (s/and (s/coll-of keyword?)
                            seq))
(s/def :type/union (s/keys :opt-un [:type/description]
                           :req-un [:type/members]))
(s/def :type/values (s/and (s/coll-of named?)
                           seq))
(s/def :type/enum (s/keys :opt-un [:type/description]
                          :req-un [:type/values]))
(s/def :type/input-object (s/keys :opt-un [:type/description]))
(s/def :type/parse s/spec?)
(s/def :type/serialize s/spec?)
(s/def :type/scalar (s/keys :opt-un [:type/description]
                            :req-un [:type/parse
                                     :type/serialize]))
(s/def :type/scalars (s/map-of keyword? :type/scalar))
(s/def :type/interfaces (s/map-of keyword? :type/interface))
(s/def :type/objects (s/map-of keyword? :type/object))
(s/def :type/input-objects (s/map-of keyword? :type/input-object))
(s/def :type/enums (s/map-of keyword? :type/enum))
(s/def :type/unions (s/map-of keyword? :type/union))

(s/def ::schema-object
  (s/keys :opt-un [:type/scalars
                   :type/interfaces
                   :type/objects
                   :type/input-objects
                   :type/enums
                   :type/unions]))

(s/def :graphql/type-decl
  (s/or :base-type (fn [x] (or (keyword? x) (symbol? x)))
        :complex-type (s/cat :wrapping-type #{'list 'non-null}
                             :type :graphql/type-decl)))

(defmulti ^:private check-compatible
  "Given two type definitions, dispatches on a vector of the category of the two types.
  'Returns true if the two types are compatible.

  The interface defines the constraint type, the field defines the constrained type.

  This is only invoked when the constraint type and constrained types are not equal.

  The rules for this are in section 3.1.2.3 of the spec."
  (fn [constraint-type constrained-type]
    (mapv :category [constraint-type constrained-type])))

(defmethod check-compatible :default
  [_ _]
  ;; Remember that for object-vs-object, scalar-vs-scalar, and
  ;; enum-vs-enum, we don't get this far if the types are the same.
  ;; For disparate types, generally not compatible (e.g., enum vs. scalar).
  false)

(defmethod check-compatible [:union :object]
  [i-type f-type]
  (contains? (:members i-type) (:type-name f-type)))

(defmethod check-compatible [:interface :object]
  [i-type f-type]
  (contains? (:implements f-type) (:type-name i-type)))

;; That's as far as the spec goes, but one could imagine additonal rules
;; such as a union-vs-union (the field union must be a subset of the interface union),
;; or interface-union (all members of the union must implement the interface).

(defn ^:private is-compatible-type?
  "Compares two field type maps (on from the interface, one from the object) for compatibility."
  [schema interface-type object-type]
  (let [i-kind (:kind interface-type)
        o-kind (:kind object-type)
        i-type (:type interface-type)
        o-type (:type object-type)]
    (cond
      ;; When the object field is non-null and the interface field allows nulls that's ok,
      ;; the object can be more specific than the interface.
      (and (= o-kind :non-null)
           (not= i-kind :non-null))
      (recur schema i-kind o-type)

      ;; Otherwise :list must match :list, and :root must match :root,
      ;; and :non-null must match :non-null
      (not= o-kind i-kind)
      false

      ;; For :list and :non-null, they match, move down a level, towards :root
      (#{:list :non-null} o-kind)
      (recur schema i-type o-type)

      ;; Shortcut the compatible type check if the exact same type
      (= i-type o-type)
      true

      :else
      (check-compatible (get schema i-type)
                        (get schema o-type)))))

(defn ^:private is-assignable?
  "Returns true if the object field is type compatible with the interface field."
  [schema interface-field object-field]
  (let [interface-type (:type interface-field)
        object-type (:type object-field)]
    (or (= interface-type object-type)
        (is-compatible-type? schema interface-type object-type))))

;;-------------------------------------------------------------------------------
;; ## Types

(defn ^:private expand-type
  "Compiles a type from the input schema to the format used in the
  compiled schema."
  ;; TODO: This nested maps format works, but given the simple modifiers
  ;; we have, just converting from nested lists to a flattened vector
  ;; might work just as well. It would also make finding the root type
  ;; cheap: just use last.
  [type]
  (cond
    (list? type)
    (let [[modifier next-type & anything-else] type
          kind (get {'list :list
                     'non-null :non-null} modifier)]
      (when (or (nil? next-type)
                (nil? kind)
                (seq anything-else))
        (throw (ex-info "Expected (list|non-null <type>)."
                        {:type type})))

      {:kind kind
       :type (expand-type next-type)})

    ;; By convention, symbols are used for pre-defined scalar types, and
    ;; keywords are used for user-defined types, interfaces, unions, enums, etc.
    (or (keyword? type)
        (symbol? type))
    {:kind :root
     :type (as-keyword type)}

    :else
    (throw (ex-info "Could not process type."
                    {:type type}))))

(defn root-type-name
  "For a compiled field (or argument) definition, delves down through the :type tag to find
  the root type name, a keyword."
  [field-def]
  ;; In some error scenarios, the query references an unknown field and
  ;; the field-def is nil. Without this check, this loops endlessly.
  (when field-def
    (loop [type-def (:type field-def)]
      (if (-> type-def :kind (= :root))
        (:type type-def)
        (recur (:type type-def))))))

(defn ^:private rewrite-type
  "Rewrites the type tag of a field (or argument) into a nested structure of types.

  types are maps with two keys, :kind and :type.

  :kind may be :list, :non-null, or :root.

  :type is a nested type map, or (for :root kind), the keyword name of a
  schema type (a scalar, enum, object, etc.)."
  [field]
  (try
    (update field :type expand-type)
    (catch Throwable t
      (throw (ex-info "Could not identify type of field."
                      {:field field}
                      t)))))

(defn ^:private compile-arg
  "It's convinient to treat fields and arguments the same at this level."
  [arg-name arg-def]
  (-> arg-def
      rewrite-type
      (assoc :arg-name arg-name)))

(defn ^:private compile-field
  "Rewrites the type of the field, and the type of any arguments."
  [field-name field-def]
  (-> field-def
      rewrite-type
      (assoc :field-name field-name)
      (update :args #(map-kvs (fn [arg-name arg-def]
                                [arg-name (compile-arg arg-name arg-def)])
                              %))))

(defn ^:private wrap-resolver-to-ensure-resolver-result
  [resolver]
  (fn [context args value]
    (let [raw-value (resolver context args value)
          is-result? (when raw-value
                       ;; This is a little bit of optimization; satisfies? can
                       ;; be a bit expensive.
                       (or (instance? ResolverResultImpl raw-value)
                           (satisfies? ResolverResult raw-value)))]
      (if is-result?
        raw-value
        (resolve-as raw-value)))))

(defn ^:private compose-selectors
  [next-selector selector-wrapper]
  (if (some? selector-wrapper)
    (fn invoke-wrapper [resolved-value callback]
      (selector-wrapper resolved-value next-selector callback))
    next-selector))

(defn ^:private floor-selector
  [resolved-value callback]
  (callback resolved-value))

(defn ^:private create-root-selector
  "Creates a selector function for the :root kind, which is the point at which
  a type refers to something in the schema.

  type - object definition containing the field
  field - field definition
  field-type-name - from the root :root kind "
  [schema object-def field-def field-type-name]
  (let [field-name (:field-name field-def)
        field-type (get schema field-type-name)
        _ (when (nil? field-type)
            (throw (ex-info (format "Field %s of type %s references unknown type %s."
                                    (q field-name)
                                    (-> object-def :type-name q)
                                    (-> field-def :type q))
                            {:field field-def
                             :field-name field-name
                             :schema-types (type-map schema)})))
        category (:category field-type)

        ;; Build up layers of checks and other logic.
        coercion-wrapper (when (= :scalar category)
                           (let [serializer (:serialize field-type)]
                             (fn [resolved-value next-selector callback]
                               (let [serialized (s/conform
                                                  serializer resolved-value)]
                                 (if-not (= serialized :clojure.spec/invalid)
                                   (next-selector serialized callback)
                                   (callback nil (error "Invalid value for a scalar type."
                                                        {:type field-type-name
                                                         :value (pr-str resolved-value)})))))))
        allowed-types-wrapper (when (#{:interface :union} category)
                                (let [member-types (:members field-type)]
                                  (fn [resolved-value next-selector callback]
                                    (let [actual-type (type-tag resolved-value)]
                                      (cond

                                        (contains? member-types actual-type)
                                        (next-selector resolved-value callback)

                                        (nil? actual-type)
                                        (callback nil (error "Field resolver returned an instance not tagged with a schema type."))

                                        :else
                                        (callback nil (error "Value returned from resolver has incorrect type for field."
                                                             {:field-type field-type-name
                                                              :actual-type actual-type
                                                              :allowed-types member-types})))))))
        apply-tag-wrapper (when (#{:object :input-object} category)
                            (fn [resolved-value next-selector callback]
                              (next-selector (tag-with-type resolved-value field-type-name) callback)))
        single-result-wrapper (fn [resolved-value next-selector callback]
                                (if (sequential-or-set? resolved-value)
                                  (callback nil (error "Field resolver returned a collection of values, expected only a single value."))
                                  (next-selector resolved-value callback)))]
    (reduce compose-selectors floor-selector [coercion-wrapper
                                              allowed-types-wrapper
                                              apply-tag-wrapper
                                              single-result-wrapper])))

(defn ^:private assemble-selector
  "Assembles a selector function for a field.

   A selector function is invoked by the executor; it represents a pipeline of operations
   that occur before sub-selections occur on the resolved value.

   The selector is passed the resolved value and a callback.

   The resolved value is expected to be a seq (or nil) if the field type is list.

   The callback is passed the final resolved value.
   A second, optional, argument is an error map (or seq of error maps).

   The selector pipeline must return the value from the callback.

   type is a type map, as via rewrite-type."
  [schema object-type field type]
  (case (:kind type)

    :list
    (let [next-selector (assemble-selector schema object-type field (:type type))]
      (fn [resolved-value callback]
        (cond
          (nil? resolved-value)
          (callback ::empty-list)

          (not (sequential-or-set? resolved-value))
          (callback nil (error "Field resolver returned a single value, expected a collection of values."))

          :else
          ;; So we have some privileged knowledge here: the callback returns a ResolverResult containing
          ;; the value. So we need to combine those together into a new ResolverResult.
          (reduce #(combine-results conj %1 %2)
                  (resolve/resolve-as [])
                  (mapv #(next-selector % callback) resolved-value)))))

    :non-null
    (let [next-selector (assemble-selector schema object-type field (:type type))]
      (when (-> field :default-value some?)
        (throw (ex-info (format "Field %s of type %s is both non-nullable and has a default value."
                                (-> field :field-name q)
                                (-> object-type :type-name q))
                        {:field-name (:field-name field)
                         :field field})))
      (fn [resolved-value callback]
        (cond
          (nil? resolved-value)
          (callback nil (error "Non-nullable field was null."))

          :else
          (next-selector resolved-value callback))))

    :root                                                   ;;
    (create-root-selector schema object-type field (:type type))))

(defn ^:private prepare-field
  "Prepares a field for execution. Provides a default resolver, and wraps it to
  ensure it returns a ResolverResult.
  Adds a :selector function."
  [schema options containing-type field]
  (let [base-resolver (or (:resolve field)
                          ((:default-field-resolver options) (:field-name field)))
        selector (assemble-selector schema containing-type field (:type field))]
    (assoc field
           :resolve (wrap-resolver-to-ensure-resolver-result base-resolver)
           :selector selector)))

;;-------------------------------------------------------------------------------
;; ## Compile schema

(defn ^:private xfer-types
  "Transfers values from the input map to the compiled schema, with checks for name collisions.

  The input map keys are type names, and the values are type definitions (matching the indicated
  category)."
  [compiled-schema input-map category]
  (reduce-kv (fn [s k v]
               (when (contains? s k)
                 (throw (ex-info (format "Name collision compiling schema. %s `%s' conflicts with existing %s."
                                         category
                                         (name k)
                                         (name (get-in s [k :category])))
                                 {:type-name k
                                  :category category
                                  :type v})))
               (assoc s k
                      (assoc v :category category
                             :type-name k)))
             compiled-schema
             input-map))


(defn ^:private types-with-category
  "Extracts from a compiled schema all the types with a matching category (:object, :interface, etc.)."
  [schema category]
  (->> schema
       vals
       (filter #(= category (:category %)))))

(defn ^:private compile-fields
  [type]
  (update type :fields #(map-kvs (fn [field-name field]
                                   [field-name (compile-field field-name field)])
                                 %)))

(defmulti ^:private compile-type
  "Performs general compilation and validation of a type from the compiled schema.

  May throw an exception if the type fails validation.

  Because compilation of types occurs directly on the values, in an indeterminate order,
  some further validation and compilation must be delayed until after all types have been compiled."
  (fn [type schema] (:category type)))

(defmethod compile-type :default
  [type schema]
  type)

(defmethod compile-type :union
  [union schema]
  (let [members (-> union :members set)]
    (doseq [member members]
      (when-not (seq members)
        (throw (ex-info (format "Union %s does not define any members."
                                (-> union :type-name q))
                        {:union union})))
      (let [type (get schema member)]
        (cond
          (nil? type)
          (throw (ex-info (format "Union %s references unknown type %s."
                                  (-> union :type-name q)
                                  (q member))
                          {:union union
                           :schema-types (type-map schema)}))

          (not= :object (:category type))
          (throw (ex-info (format "Union %s includes member %s of type %s. Members must only be object types."
                                  (-> union :type-name q)
                                  (q member)
                                  (-> type :category name))
                          {:union union
                           :schema-types (type-map schema)})))))
    (assoc union :members members)))

(defmethod compile-type :enum
  [enum schema]
  (let [values (->> enum :values (mapv as-keyword))
        values-set (set values)]
    (when-not (= (count values) (count values-set))
      (throw (ex-info (format "Values defined for enum %s must be unique."
                              (-> enum :type-name q))
                      {:enum enum})))
    (assoc enum
           :values values
           :values-set values-set)))

(defmethod compile-type :scalar
  [scalar schema]
  (let [{:keys [parse serialize]} scalar]
    (when-not (and parse serialize)
      (throw (ex-info "Scalars must declare both :parse and :serialize functions."
                      {:scalar scalar})))
    scalar))

(defmethod compile-type :object
  [object schema]
  (let [implements (-> object :implements set)]
    (doseq [interface implements
            :let [type (get schema interface)]]
      (when-not type
        (throw (ex-info (format "Object %s extends interface %s, which does not exist."
                                (-> object :type-name q)
                                (q interface))
                        {:object object
                         :schema-types (type-map schema)})))
      (when-not (= :interface (:category type))
        (throw (ex-info (format "Object %s implements type %s, which is not an interface."
                                (-> object :type-name q)
                                (q interface))
                        {:object object
                         :schema-types (type-map schema)}))))
    (-> object
        (assoc :implements implements)
        compile-fields)))

(defmethod compile-type :input-object
  [input-object schema]
  (let [input-object' (compile-fields input-object)]
    (doseq [[field-name field-def] (:fields input-object')
            :let [field-type-name (root-type-name field-def)
                  type-def (get schema field-type-name)
                  category (:category type-def)]]
      (when-not type-def
        (throw (ex-info (format "Field %s of input object %s references unknown type %s."
                                (q field-name)
                                (-> input-object :type-name q)
                                (q field-type-name))
                        {:input-object (:type-name input-object)
                         :field-name field-name
                         :schema-types (type-map schema)})))

      ;; Per 3.1.6, each field of an input object must be either a scalar, an enum,
      ;; or an input object.
      (when-not (#{:input-object :scalar :enum} category)
        (throw (ex-info (format "Field %s of input object %s must be type scalar, enum, or input-object."
                                (q field-name)
                                (-> input-object :type-name q))
                        {:input-object (:type-name input-object)
                         :field-name field-name
                         :field-type field-type-name}))))
    input-object'))

(defmethod compile-type :interface
  [interface schema]
  (compile-fields interface))

(defn ^:private extract-type-name
  "Navigates a type map down to the root kind and returns the type name."
  [type-map]
  (if (-> type-map :kind (= :root))
    (:type type-map)
    (recur (:type type-map))))

;; TODO: I think these checks go into create-unit-selector
(defn ^:private verify-fields-and-args
  "Verifies that the type of every field and every field argument is valid."
  [schema object-def]
  (let [object-type-name (:type-name object-def)]
    (doseq [[field-name field-def] (:fields object-def)
            :let [field-type-name (extract-type-name (:type field-def))]]
      (when-not (get schema field-type-name)
        (throw (ex-info (format "Field %s in type %s references unknown type %s."
                                (q field-name)
                                (q object-type-name)
                                (q field-type-name))
                        {:field-name field-name
                         :object-type object-type-name
                         :field field-def
                         :schema-types (type-map schema)})))

      (doseq [[arg-name arg-def] (:args field-def)
              :let [arg-type-name (extract-type-name (:type arg-def))
                    arg-type-def (get schema arg-type-name)]]
        (when-not arg-type-def
          (throw (ex-info (format "Argument %s of field %s in type %s references unknown type %s."
                                  (q arg-name)
                                  (q field-name)
                                  (q object-type-name)
                                  (-> arg-def :type q))
                          {:field-name field-name
                           :object-type object-type-name
                           :arg-name arg-name
                           :schema-types (type-map schema)})))

        (when-not (#{:scalar :enum :input-object} (:category arg-type-def))
          (throw (ex-info (format "Argument %s of field %s in type %s is not a valid argument type."
                                  (q arg-name)
                                  (q field-name)
                                  (q object-type-name))
                          {:field-name field-name
                           :arg-name arg-name
                           :object-type object-type-name})))))))

(defn ^:private prepare-and-validate-interfaces
  "Invoked after compilation to add a :members set identifying which concrete types implement
  the interface.  Peforms final verification of types in fields and field arguments."
  [schema]
  (let [objects (types-with-category schema :object)]
    (map-types schema :interface
               (fn [interface]
                 (verify-fields-and-args schema interface)
                 (let [interface-name (:type-name interface)
                       implementors (->> objects
                                         (filter #(-> % :implements interface-name))
                                         (map :type-name)
                                         set)]
                   (-> interface
                       (assoc :members implementors)
                       (dissoc :resolve)))))))

(defn ^:private prepare-and-validate-object
  [schema object options]
  (verify-fields-and-args schema object)
  (doseq [interface-name (:implements object)
          :let [interface (get schema interface-name)]
          [field-name interface-field] (:fields interface)
          :let [object-field (get-in object [:fields field-name])]]

    ;; TODO: I believe we are missing a check that arguments on the field are
    ;; compatible with arguments on the interface field.

    (when-not object-field
      (throw (ex-info "Missing interface field in object definition."
                      {:object (:type-name object)
                       :field-name field-name
                       :interface-name interface-name})))

    (when-not (is-assignable? schema interface-field object-field)
      (throw (ex-info "Object field is not compatible with extended interface type."
                      {:object (:type-name object)
                       :interface-name interface-name
                       :field-name field-name}))))

  (update object :fields #(reduce-kv (fn [m field-name field]
                                       (assoc m field-name
                                              (prepare-field schema options object field)))
                                     {}
                                     %)))

(defn ^:private prepare-and-validate-objects
  "Comes very late in the compilation process to prepare objects, including validation that
  all implemented interface fields are present in each object."
  [schema category options]
  (map-types schema category
             #(prepare-and-validate-object schema % options)))

(defn ^:private construct-compiled-schema
  [schema options]
  ;; Note: using merge, not two calls to xfer-types, since want to allow
  ;; for overrides of the built-in scalars without a name conflict exception.
  (let [merged-scalars (merge default-scalar-transformers
                              (:scalars schema))]
    (-> {constants/query-root {:category :object
                               :type-name constants/query-root
                                 :description "Root of all queries."}
         constants/mutation-root {:category :object
                                  :type-name constants/mutation-root
                                   :description "Root of all mutations."}}
        (xfer-types merged-scalars :scalar)
        (xfer-types (:enums schema) :enum)
        (xfer-types (:unions schema) :union)
        (xfer-types (:objects schema) :object)
        (xfer-types (:interfaces schema) :interface)
        (xfer-types (:input-objects schema) :input-object)
        (assoc-in [constants/query-root :fields] (:queries schema))
        (assoc-in [constants/mutation-root :fields] (:mutations schema))
        (as-> s
              (map-vals #(compile-type % s) s))
        (prepare-and-validate-interfaces)
        (prepare-and-validate-objects :object options)
        (prepare-and-validate-objects :input-object options))))

(s/def ::resolver
  (s/fspec :args (s/cat ::context (s/keys)
                        ::arguments (s/map-of keyword? any?)
                        ::value any?)
           :ret any?))

(s/def ::default-field-resolver
  (s/fspec :args (s/cat :field keyword?)
           :ret ::resolver))

(s/def ::compile-options (s/keys :opt-un [::default-field-resolver]))


(def ^:private default-compile-opts
  {:default-field-resolver
   (fn [field-name]
     (let [hyphenized-field (-> field-name
                                name
                                (str/replace "_" "-")
                                keyword)]
       (fn [_ _ v]
         (get v hyphenized-field))))})

(defn compile
  "Compiles a schema, verifies its correctness, and inlines all types.

  Compile options:

  :default-field-resolver

  : A function that accepts a field name (as a keyword) and converts it into the
    default field resolver. The default implementation translates
    underscores in the name to dashes to form a keyword key.

  Produces a form ready to be used in executing a query."
  ([schema]
   (compile schema {}))
  ([schema options]
   (let [options' (merge default-compile-opts options)
         introspection-schema (introspection/introspection-schema)]
     (-> schema
         (deep-merge introspection-schema)
         (construct-compiled-schema options')))))

(s/fdef compile
        :args (s/cat :schema ::schema-object
                     :options (s/? ::compile-options)))<|MERGE_RESOLUTION|>--- conflicted
+++ resolved
@@ -13,15 +13,9 @@
     [com.walmartlabs.lacinia.constants :as constants]
     [com.walmartlabs.lacinia.internal-utils
      :refer [map-vals map-kvs filter-vals deep-merge q
-<<<<<<< HEAD
-             is-internal-type-name? sequential-or-set?
+             is-internal-type-name? sequential-or-set? as-keyword
              combine-results]]
-    [com.walmartlabs.lacinia.resolve :as resolve
-     :refer [ResolverResult resolve-as]]
-=======
-             is-internal-type-name? sequential-or-set? as-keyword]]
-    [com.walmartlabs.lacinia.resolve :refer [ResolverResult resolved-value resolve-errors resolve-as]]
->>>>>>> 2af804cb
+    [com.walmartlabs.lacinia.resolve :refer [ResolverResult resolve-as]]
     [clojure.string :as str])
   (:import
     (com.walmartlabs.lacinia.resolve ResolverResultImpl)))
@@ -454,7 +448,7 @@
           ;; So we have some privileged knowledge here: the callback returns a ResolverResult containing
           ;; the value. So we need to combine those together into a new ResolverResult.
           (reduce #(combine-results conj %1 %2)
-                  (resolve/resolve-as [])
+                  (resolve-as [])
                   (mapv #(next-selector % callback) resolved-value)))))
 
     :non-null
